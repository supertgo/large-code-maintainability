--- conflicted
+++ resolved
@@ -1,965 +1,936 @@
-#!/usr/bin/env python3
-"""
-CodeShovel Fix Analysis Tool
-
-Este script analisa a relação entre o tamanho dos métodos e a frequência
-de commits de "fix" usando o CodeShovel.
-
-"""
-
-import os
-import json
-import subprocess
-import re
-import pandas as pd
-import matplotlib.pyplot as plt
-import seaborn as sns
-from pathlib import Path
-from typing import Any, Dict, List, Tuple, Optional
-import logging
-from dataclasses import dataclass
-from collections import defaultdict
-import argparse
-from quality_metrics_extension import (
-    CodeQualityAnalyzer,
-    enhance_method_info,
-    EnhancedMethodInfo,
-    serialize_enhanced_method_info,
-)
-
-logging.basicConfig(
-    level=logging.INFO, format="%(asctime)s - %(levelname)s - %(message)s"
-)
-logger = logging.getLogger(__name__)
-
-
-@dataclass
-class MethodInfo:
-    """Informações sobre um método"""
-
-    name: str
-    file_path: str
-    start_line: int
-    end_line: int
-    size_lines: int
-    repository: str
-    commit_count: int
-    fix_commit_count: int
-    fix_ratio: float
-    codeshovel_data: Any
-
-
-@dataclass
-class FixAnalysis:
-    """Resultado da análise de fix"""
-
-    method_info: EnhancedMethodInfo  # ← CORREÇÃO: usar EnhancedMethodInfo
-    fix_commits: List[Dict]
-    total_changes: List[Dict]
-
-
-class CodeShovelAnalyzer:
-    """Analisador usando CodeShovel para métodos Java"""
-
-    def __init__(self, codeshovel_jar_path: str, repositories_dir: str):
-        """
-        Inicializa o analisador
-
-        Args:
-            codeshovel_jar_path: Caminho para o JAR do CodeShovel
-            repositories_dir: Diretório contendo os repositórios Java
-        """
-        self.codeshovel_jar_path = codeshovel_jar_path
-        self.repositories_dir = Path(repositories_dir)
-        self.results_dir = Path("fix_analysis_results")
-        self.results_dir.mkdir(exist_ok=True)
-
-        if not os.path.exists(codeshovel_jar_path):
-            raise FileNotFoundError(
-                f"CodeShovel JAR não encontrado: {codeshovel_jar_path}"
-            )
-
-        # Adicionar analisador de qualidade
-        self.quality_analyzer = CodeQualityAnalyzer(repositories_dir)
-
-    def find_java_files(self, repo_path: Path) -> List[Path]:
-        """Encontra todos os arquivos Java em um repositório"""
-        java_files = []
-        for java_file in repo_path.rglob("*.java"):
-            if not any(
-                part in str(java_file) for part in ["test", "Test", "target", "build"]
-            ):
-                java_files.append(java_file)
-
-        java_files.sort(key=lambda f: str(f).lower())
-        return java_files
-
-    def extract_methods_from_file(self, java_file: Path) -> List[Tuple[str, int, int]]:
-        """
-        Extrai informações básicas dos métodos de um arquivo Java
-        Retorna: [(nome_metodo, linha_inicio, linha_fim)]
-        """
-        methods = []
-        try:
-            with open(java_file, "r", encoding="utf-8", errors="ignore") as f:
-                lines = f.readlines()
-
-            in_method = False
-            method_start = 0
-            method_name = ""
-            brace_count = 0
-
-            for i, line in enumerate(lines, 1):
-                line_content = line.strip()
-
-                # Detectar início de método (padrão simplificado)
-                if re.match(
-                    r"^\s*(public|private|protected|static|\s) +[\w\<\>\[\]]+\s+(\w+) *\([^\)]*\) *\{?",
-                    line_content,
-                ):
-                    if in_method:
-                        methods.append((method_name, method_start, i - 1))
-
-                    method_name = re.search(r"(\w+) *\(", line_content).group(1)
-                    method_start = i
-                    in_method = True
-                    brace_count = 1 if line_content.endswith("{") else 0
-
-                elif in_method:
-                    if line_content.endswith("{"):
-                        brace_count += 1
-                    elif line_content.endswith("}"):
-                        brace_count -= 1
-                        if brace_count == 0:
-                            methods.append((method_name, method_start, i))
-                            in_method = False
-
-            if in_method:
-                methods.append((method_name, method_start, len(lines)))
-
-        except Exception as e:
-            logger.warning(f"Erro ao processar {java_file}: {e}")
-
-        methods = sorted(methods, key=lambda x: (x[0], x[1]))
-        return methods
-
-    def run_codeshovel(
-        self, repo_path: str, file_path: str, method_name: str, start_line: int
-    ) -> Optional[Dict]:
-        """
-        Executa o CodeShovel para um método específico
-
-        Args:
-            repo_path: Caminho para o repositório
-            file_path: Caminho relativo do arquivo
-            method_name: Nome do método
-            start_line: Linha de início do método
-
-        Returns:
-            Dicionário com o resultado do CodeShovel ou None se falhar
-        """
-        try:
-            cmd = [
-                "java",
-                "-jar",
-                self.codeshovel_jar_path,
-                "-repopath",
-                repo_path,
-                "-filepath",
-                file_path,
-                "-methodname",
-                method_name,
-                "-startline",
-                str(start_line),
-                "-outfile",
-                f"temp_{method_name}_{start_line}.json",
-            ]
-
-            logger.info(f"Executando: {' '.join(cmd)}")
-
-            # Executar comando
-            result = subprocess.run(
-                cmd,
-                capture_output=True,
-                text=True,
-                cwd=os.getcwd(),
-                timeout=300,  # 5 minutos timeout
-            )
-
-            if result.returncode == 0:
-                # Ler arquivo de saída
-                output_file = f"temp_{method_name}_{start_line}.json"
-                if os.path.exists(output_file):
-                    try:
-                        with open(output_file, "r", encoding="utf-8") as f:
-                            content = f.read().strip()
-
-                        if not content:
-                            logger.warning(f"Arquivo de saída vazio: {output_file}")
-                            os.remove(output_file)
-                            return None
-
-                        try:
-                            data = json.loads(content)
-                            logger.debug(
-                                f"CodeShovel retornou dados válidos para {method_name}"
-                            )
-                        except json.JSONDecodeError as e:
-                            logger.warning(
-                                f"Erro ao fazer parse do JSON para {method_name}: {e}"
-                            )
-                            logger.debug(f"Conteúdo do arquivo: {content[:200]}...")
-                            os.remove(output_file)
-                            return None
-
-                        os.remove(output_file)
-                        return data
-
-                    except Exception as e:
-                        logger.error(f"Erro ao ler arquivo de saída {output_file}: {e}")
-                        if os.path.exists(output_file):
-                            os.remove(output_file)
-                        return None
-                else:
-                    logger.warning(f"Arquivo de saída não encontrado: {output_file}")
-            else:
-                logger.warning(f"CodeShovel falhou para {method_name}: {result.stderr}")
-
-        except subprocess.TimeoutExpired:
-            logger.warning(f"Timeout ao executar CodeShovel para {method_name}")
-        except Exception as e:
-            logger.error(f"Erro ao executar CodeShovel: {e}")
-
-        return None
-
-    def analyze_fix_commits(self, codeshovel_data) -> Tuple[int, List[Dict]]:
-        """
-        Analisa commits de fix nos dados do CodeShovel
-
-        Args:
-            codeshovel_data: Dados retornados pelo CodeShovel
-
-        Returns:
-            (total_commits, fix_commits)
-        """
-        fix_commits = []
-        total_commits = 0
-
-        if not isinstance(codeshovel_data, dict):
-            logger.warning(
-                f"Dados do CodeShovel não são um dicionário válido: {
-                    type(codeshovel_data)
-                }"
-            )
-            return 0, []
-
-        if "changeHistoryDetails" not in codeshovel_data:
-            logger.warning(
-                "Campo 'changeHistoryDetails' não encontrado nos dados do CodeShovel"
-            )
-            return 0, []
-
-        change_details = codeshovel_data["changeHistoryDetails"]
-
-        if not isinstance(change_details, dict):
-            logger.warning(
-                f"changeHistoryDetails não é um dicionário: {type(change_details)}"
-            )
-            return 0, []
-
-        for commit_sha, commit_data in change_details.items():
-            if not isinstance(commit_data, dict):
-                logger.warning(
-                    f"Detalhes do commit {commit_sha} não são um dicionário: {
-                        type(commit_data)
-                    }"
-                )
-                continue
-
-            total_commits += 1
-
-            commit_message = commit_data.get("commitMessage", "").lower()
-            if any(
-                keyword in commit_message
-                for keyword in ["fix", "bug", "issue", "problem", "error"]
-            ):
-                fix_commits.append(commit_data)
-
-        return total_commits, fix_commits
-
-    def analyze_repository(self, repo_name: str) -> List[FixAnalysis]:
-        """
-        Analisa um repositório completo com métricas de qualidade
-        """
-        repo_path = self.repositories_dir / repo_name
-
-        if not repo_path.exists():
-            logger.warning(f"Repositório não encontrado: {repo_path}")
-            return []
-
-        logger.info(f"Analisando repositório: {repo_name}")
-        java_files = self.find_java_files(repo_path)
-        analyses = []
-
-        for java_file in java_files:
-            try:
-                methods = self.extract_methods_from_file(java_file)
-
-                for method_name, start_line, end_line in methods:
-                    size_lines = end_line - start_line + 1
-                    relative_path = java_file.relative_to(repo_path)
-
-                    # Análise original do CodeShovel
-                    codeshovel_data = self.run_codeshovel(
-                        str(repo_path), str(relative_path), method_name, start_line
-                    )
-
-                    if codeshovel_data:
-                        total_commits, fix_commits = self.analyze_fix_commits(
-                            codeshovel_data
-                        )
-
-                        if total_commits > 0:
-                            # Criar MethodInfo original (não EnhancedMethodInfo)
-                            method_info = MethodInfo(
-                                name=method_name,
-                                file_path=str(relative_path),
-                                start_line=start_line,
-                                end_line=end_line,
-                                size_lines=size_lines,
-                                repository=repo_name,
-                                commit_count=total_commits,
-                                fix_commit_count=len(fix_commits),
-                                fix_ratio=len(fix_commits) / total_commits,
-                            )
-
-                            # NOVA FUNCIONALIDADE: Análise de qualidade
-<<<<<<< HEAD
-                            quality_metrics = self.quality_analyzer.analyze_method_quality(
-                                repo_path, str(relative_path), start_line, end_line)
-                                
-                            if total_commits > 0:
-                                method_info = MethodInfo(
-                                    name=method_name,
-                                    file_path=str(relative_path),
-                                    start_line=start_line,
-                                    end_line=end_line,
-                                    size_lines=size_lines,
-                                    repository=repo_name,
-                                    commit_count=total_commits,
-                                    fix_commit_count=len(fix_commits),
-                                    fix_ratio=len(fix_commits) / total_commits,
-                                    codeshovel_data=codeshovel_data,
-                                )
-
-                                all_changes = []
-                                if (
-                                    isinstance(codeshovel_data, dict)
-                                    and "changeHistoryDetails" in codeshovel_data
-                                ):
-                                    all_changes = list(
-                                        codeshovel_data["changeHistoryDetails"].values()
-                                    )
-
-                                analysis = FixAnalysis(
-                                    method_info=method_info,
-                                    fix_commits=fix_commits,
-                                    total_changes=all_changes,
-                                )
-
-                                analyses.append(analysis)
-
-                                logger.info(
-                                    f"Método {method_name} ({size_lines} linhas): "
-                                    f"{len(fix_commits)}/{total_commits} commits de fix"
-                                )
-                            else:
-                                logger.info(
-                                    f"Método {method_name} ({size_lines} linhas): sem commits de fix"
-                                )
-                        except Exception as e:
-                            logger.error(
-                                f"Erro ao processar dados do CodeShovel para {method_name}: {e}"
-=======
-                            quality_metrics = (
-                                self.quality_analyzer.analyze_method_quality(
-                                    repo_path, str(relative_path), start_line, end_line
-                                )
->>>>>>> f5f9a82b
-                            )
-
-                            # Criar versão expandida com métricas de qualidade
-                            enhanced_method_info = enhance_method_info(
-                                method_info, quality_metrics
-                            )
-
-                            # Criar análise com informações expandidas
-                            all_changes = []
-                            if (
-                                isinstance(codeshovel_data, dict)
-                                and "changeHistoryDetails" in codeshovel_data
-                            ):
-                                all_changes = list(
-                                    codeshovel_data["changeHistoryDetails"].values()
-                                )
-
-                            analysis = FixAnalysis(
-                                method_info=enhanced_method_info,  # Usar versão expandida
-                                fix_commits=fix_commits,
-                                total_changes=all_changes,
-                            )
-
-                            analyses.append(analysis)
-                            logger.info(
-                                f"Método analisado: {method_name} "
-                                f"(Linhas sem comentário: {
-                                    quality_metrics.code_lines_no_comments
-                                }, "
-                                f"Complexidade: {quality_metrics.cyclomatic_complexity})"
-                            )
-
-            except Exception as e:
-                logger.error(f"Erro ao processar {java_file}: {e}")
-
-        return analyses
-
-    def analyze_all_repositories(self) -> List[FixAnalysis]:
-        """Analisa todos os repositórios disponíveis"""
-        all_analyses = []
-
-        repos = [
-            d
-            for d in self.repositories_dir.iterdir()
-            if d.is_dir() and (d / ".git").exists()
-        ]
-
-        repos.sort(key=lambda r: str(r).lower())
-
-        logger.info(f"Encontrados {len(repos)} repositórios para análise")
-
-        for repo in repos:
-            try:
-                # Sempre analisar o repositório para garantir objetos FixAnalysis
-                analyses = self.analyze_repository(repo.name)
-                all_analyses.extend(analyses)
-
-                self.save_results(repo.name, analyses)
-
-            except Exception as e:
-                logger.error(f"Erro ao analisar repositório {repo.name}: {e}")
-                continue
-
-        return all_analyses
-
-    def save_results(self, repo_name: str, analyses: List[FixAnalysis]):
-        """Salva resultados da análise com métricas de qualidade"""
-        results_file = self.results_dir / f"{repo_name}_fix_analysis.json"
-
-<<<<<<< HEAD
-        serializable_analyses = []
-        for analysis in analyses:
-            serializable_analysis = {
-                "method_info": {
-                    "name": analysis.method_info.name,
-                    "file_path": analysis.method_info.file_path,
-                    "start_line": analysis.method_info.start_line,
-                    "end_line": analysis.method_info.end_line,
-                    "size_lines": analysis.method_info.size_lines,
-                    "repository": analysis.method_info.repository,
-                    "commit_count": analysis.method_info.commit_count,
-                    "fix_ratio": analysis.method_info.fix_ratio,
-                    "codeshovel_data": analysis.method_info.codeshovel_data,
-                },
-                "fix_commit_count": len(analysis.fix_commits),
-                "total_changes_count": len(analysis.total_changes),
-            }
-            serializable_analyses.append(serializable_analysis)
-=======
-        # Usar a nova serialização que inclui métricas de qualidade
-        serializable_analyses = [
-            self.serialize_fix_analysis(analysis) for analysis in analyses
-        ]
->>>>>>> f5f9a82b
-
-        with open(results_file, "w", encoding="utf-8") as f:
-            json.dump(serializable_analyses, f, indent=2, ensure_ascii=False)
-
-        logger.info(f"Resultados salvos em: {results_file}")
-
-    def generate_statistics(self, analyses: List[FixAnalysis]) -> Dict:
-        """Gera estatísticas gerais da análise"""
-        if not analyses:
-            return {}
-
-        data = []
-        for analysis in analyses:
-            # Verificar se é um objeto FixAnalysis ou um dicionário
-            if isinstance(analysis, dict):
-                # Se for dicionário, acessar diretamente
-                data.append(
-                    {
-                        "method_name": analysis["method_info"]["name"],
-                        "repository": analysis["method_info"]["repository"],
-                        "size_lines": analysis["method_info"]["size_lines"],
-                        "commit_count": analysis["method_info"]["commit_count"],
-                        "fix_commit_count": analysis["method_info"]["fix_commit_count"],
-                        "fix_ratio": analysis["method_info"]["fix_ratio"],
-                    }
-                )
-            else:
-                # Se for objeto FixAnalysis, acessar normalmente
-                data.append(
-                    {
-                        "method_name": analysis.method_info.name,
-                        "repository": analysis.method_info.repository,
-                        "size_lines": analysis.method_info.size_lines,
-                        "commit_count": analysis.method_info.commit_count,
-                        "fix_commit_count": analysis.method_info.fix_commit_count,
-                        "fix_ratio": analysis.method_info.fix_ratio,
-                    }
-                )
-
-        df = pd.DataFrame(data)
-
-        stats = {
-            "total_methods": len(df),
-            "total_repositories": df["repository"].nunique(),
-            "avg_method_size": df["size_lines"].mean(),
-            "median_method_size": df["size_lines"].median(),
-            "avg_fix_ratio": df["fix_ratio"].mean(),
-            "methods_with_fixes": len(df[df["fix_commit_count"] > 0]),
-            "size_categories": {
-                "small": len(df[df["size_lines"] <= 10]),
-                "medium": len(df[(df["size_lines"] > 10) & (df["size_lines"] <= 50)]),
-                "large": len(df[df["size_lines"] > 50]),
-            },
-        }
-
-        # Análise por categoria de tamanho
-        for category, mask in [
-            ("small", df["size_lines"] <= 10),
-            ("medium", (df["size_lines"] > 10) & (df["size_lines"] <= 50)),
-            ("large", df["size_lines"] > 50),
-        ]:
-            if mask.sum() > 0:
-                category_df = df[mask]
-                stats[f"{category}_avg_fix_ratio"] = category_df["fix_ratio"].mean()
-                stats[f"{category}_methods_count"] = len(category_df)
-
-        return stats
-
-    def create_visualizations(self, analyses: List[FixAnalysis]):
-        """Cria visualizações dos resultados"""
-        if not analyses:
-            logger.warning("Nenhuma análise para visualizar")
-            return
-
-        # Converter para DataFrame
-        data = []
-        for analysis in analyses:
-            data.append(
-                {
-                    "method_name": analysis.method_info.name,
-                    "repository": analysis.method_info.repository,
-                    "size_lines": analysis.method_info.size_lines,
-                    "commit_count": analysis.method_info.commit_count,
-                    "fix_commit_count": analysis.method_info.fix_commit_count,
-                    "fix_ratio": analysis.method_info.fix_ratio,
-                }
-            )
-
-        df = pd.DataFrame(data)
-
-        # Configurar estilo
-        plt.style.use("seaborn-v0_8")
-        fig, axes = plt.subplots(2, 2, figsize=(15, 12))
-        fig.suptitle(
-            "Análise de Relação entre Tamanho de Métodos e Commits de Fix", fontsize=16
-        )
-
-        axes[0, 0].scatter(df["size_lines"], df["fix_ratio"], alpha=0.6)
-        axes[0, 0].set_xlabel("Tamanho do Método (linhas)")
-        axes[0, 0].set_ylabel("Proporção de Commits de Fix")
-        axes[0, 0].set_title("Tamanho vs Fix Ratio")
-        axes[0, 0].grid(True, alpha=0.3)
-
-        size_categories = pd.cut(
-            df["size_lines"],
-            bins=[0, 10, 50, float("inf")],
-            labels=["Pequeno (≤10)", "Médio (11-50)", "Grande (>50)"],
-        )
-        df["size_category"] = size_categories
-
-        df.boxplot(column="fix_ratio", by="size_category", ax=axes[0, 1])
-        axes[0, 1].set_title("Fix Ratio por Categoria de Tamanho")
-        axes[0, 1].set_xlabel("Categoria de Tamanho")
-        axes[0, 1].set_ylabel("Fix Ratio")
-
-        axes[1, 0].hist(df["size_lines"], bins=30, alpha=0.7, edgecolor="black")
-        axes[1, 0].set_xlabel("Tamanho do Método (linhas)")
-        axes[1, 0].set_ylabel("Frequência")
-        axes[1, 0].set_title("Distribuição de Tamanhos de Métodos")
-        axes[1, 0].grid(True, alpha=0.3)
-
-        repo_stats = (
-            df.groupby("repository")["fix_ratio"].mean().sort_values(ascending=False)
-        )
-        repo_stats.plot(kind="bar", ax=axes[1, 1])
-        axes[1, 1].set_title("Fix Ratio Médio por Repositório")
-        axes[1, 1].set_xlabel("Repositório")
-        axes[1, 1].set_ylabel("Fix Ratio Médio")
-        axes[1, 1].tick_params(axis="x", rotation=45)
-
-        plt.tight_layout()
-
-        output_file = self.results_dir / "fix_analysis_visualization.png"
-        plt.savefig(output_file, dpi=300, bbox_inches="tight")
-        logger.info(f"Visualização salva em: {output_file}")
-
-        plt.show()
-
-    def generate_report(self, analyses: List[FixAnalysis]):
-        """Gera relatório completo da análise"""
-        if not analyses:
-            logger.warning("Nenhuma análise para relatório")
-            return
-
-        # Gerar estatísticas
-        stats = self.generate_statistics(analyses)
-
-        # Criar relatório
-        report = f"""
-        # Relatório de Análise de Fix vs Tamanho de Métodos
-
-        ## Resumo Executivo
-        - **Total de métodos analisados**: {stats.get("total_methods", 0)}
-        - **Total de repositórios**: {stats.get("total_repositories", 0)}
-        - **Métodos com commits de fix**: {stats.get("methods_with_fixes", 0)}
-        - **Tamanho médio dos métodos**: {stats.get("avg_method_size", 0):.1f} linhas
-        - **Proporção média de fix**: {stats.get("avg_fix_ratio", 0):.2%}
-
-        ## Análise por Categoria de Tamanho
-
-        ### Métodos Pequenos (≤10 linhas)
-        - **Quantidade**: {stats.get("size_categories", {}).get("small", 0)}
-        - **Fix ratio médio**: {stats.get("small_avg_fix_ratio", 0):.2%}
-
-        ### Métodos Médios (11-50 linhas)
-        - **Quantidade**: {stats.get("size_categories", {}).get("medium", 0)}
-        - **Fix ratio médio**: {stats.get("medium_avg_fix_ratio", 0):.2%}
-
-        ### Métodos Grandes (>50 linhas)
-        - **Quantidade**: {stats.get("size_categories", {}).get("large", 0)}
-        - **Fix ratio médio**: {stats.get("large_avg_fix_ratio", 0):.2%}
-
-        ## Top 10 Métodos com Maior Fix Ratio
-        """
-
-        data = []
-        for analysis in analyses:
-            data.append(
-                {
-                    "method_name": analysis.method_info.name,
-                    "repository": analysis.method_info.repository,
-                    "size_lines": analysis.method_info.size_lines,
-                    "fix_ratio": analysis.method_info.fix_ratio,
-                    "fix_commit_count": analysis.method_info.fix_commit_count,
-                }
-            )
-
-        df = pd.DataFrame(data)
-        top_fix_methods = df.nlargest(10, "fix_ratio")
-
-        for _, row in top_fix_methods.iterrows():
-            report += f"- **{row['method_name']}** ({row['repository']}): {
-                row['fix_ratio']:.2%} ({row['fix_commit_count']} fixes, {
-                row['size_lines']
-            } linhas)\n"
-
-        report += f"""
-        ## Conclusões
-        Esta análise revela a relação entre o tamanho dos métodos e a frequência de commits de fix.
-        Os resultados podem ajudar a entender se métodos maiores tendem a ter mais bugs ou se
-        métodos menores são mais propensos a mudanças.
-
-        ## Metodologia
-        - Utilizou-se o CodeShovel para análise de histórico de métodos
-        - Commits de fix foram identificados por palavras-chave: fix, bug, issue, problem, error
-        - Métodos foram categorizados por tamanho: pequeno (≤10), médio (11-50), grande (>50)
-        - Análise focou em repositórios Java de código aberto
-
-        ---
-        *Relatório gerado automaticamente pelo CodeShovel Fix Analysis Tool*
-        """
-
-        # Salvar relatório
-        report_file = self.results_dir / "fix_analysis_report.md"
-        with open(report_file, "w", encoding="utf-8") as f:
-            f.write(report)
-
-        logger.info(f"Relatório salvo em: {report_file}")
-
-        return report
-
-    def create_visualizations_from_df(self, df: pd.DataFrame):
-        """Cria visualizações dos resultados"""
-        if df.empty:
-            logger.warning("DataFrame vazio")
-            return
-
-        # Configurar estilo
-        plt.style.use("seaborn-v0_8")
-        fig, axes = plt.subplots(2, 2, figsize=(15, 12))
-        fig.suptitle(
-            "Análise de Relação entre Tamanho de Métodos e Commits de Fix", fontsize=16
-        )
-
-        axes[0, 0].scatter(df["size_lines"], df["fix_ratio"], alpha=0.6)
-        axes[0, 0].set_xlabel("Tamanho do Método (linhas)")
-        axes[0, 0].set_ylabel("Proporção de Commits de Fix")
-        axes[0, 0].set_title("Tamanho vs Fix Ratio")
-        axes[0, 0].grid(True, alpha=0.3)
-
-        size_categories = pd.cut(
-            df["size_lines"],
-            bins=[0, 10, 50, float("inf")],
-            labels=["Pequeno (≤10)", "Médio (11-50)", "Grande (>50)"],
-        )
-        df["size_category"] = size_categories
-
-        df.boxplot(column="fix_ratio", by="size_category", ax=axes[0, 1])
-        axes[0, 1].set_title("Fix Ratio por Categoria de Tamanho")
-        axes[0, 1].set_xlabel("Categoria de Tamanho")
-        axes[0, 1].set_ylabel("Fix Ratio")
-
-        axes[1, 0].hist(df["size_lines"], bins=30, alpha=0.7, edgecolor="black")
-        axes[1, 0].set_xlabel("Tamanho do Método (linhas)")
-        axes[1, 0].set_ylabel("Frequência")
-        axes[1, 0].set_title("Distribuição de Tamanhos de Métodos")
-        axes[1, 0].grid(True, alpha=0.3)
-
-        repo_stats = (
-            df.groupby("repository")["fix_ratio"].mean().sort_values(ascending=False)
-        )
-        repo_stats.plot(kind="bar", ax=axes[1, 1])
-        axes[1, 1].set_title("Fix Ratio Médio por Repositório")
-        axes[1, 1].set_xlabel("Repositório")
-        axes[1, 1].set_ylabel("Fix Ratio Médio")
-        axes[1, 1].tick_params(axis="x", rotation=45)
-
-        plt.tight_layout()
-
-        output_file = self.results_dir / "fix_analysis_visualization.png"
-        plt.savefig(output_file, dpi=300, bbox_inches="tight")
-        logger.info(f"Visualização salva em: {output_file}")
-
-        plt.show()
-
-    def generate_statistics_from_df(self, df: pd.DataFrame) -> Dict:
-        """Gera estatísticas gerais da análise"""
-        if df.empty:
-            logger.warning("DataFrame vazio")
-            return {}
-
-        stats = {
-            "total_methods": len(df),
-            "total_repositories": df["repository"].nunique(),
-            "avg_method_size": df["size_lines"].mean(),
-            "median_method_size": df["size_lines"].median(),
-            "avg_fix_ratio": df["fix_ratio"].mean(),
-            "methods_with_fixes": len(df[df["fix_commit_count"] > 0]),
-            "size_categories": {
-                "small": len(df[df["size_lines"] <= 10]),
-                "medium": len(df[(df["size_lines"] > 10) & (df["size_lines"] <= 50)]),
-                "large": len(df[df["size_lines"] > 50]),
-            },
-        }
-
-        # Análise por categoria de tamanho
-        for category, mask in [
-            ("small", df["size_lines"] <= 10),
-            ("medium", (df["size_lines"] > 10) & (df["size_lines"] <= 50)),
-            ("large", df["size_lines"] > 50),
-        ]:
-            if mask.sum() > 0:
-                category_df = df[mask]
-                stats[f"{category}_avg_fix_ratio"] = category_df["fix_ratio"].mean()
-                stats[f"{category}_methods_count"] = len(category_df)
-
-        return stats
-
-    def generate_report_from_df(self, df: pd.DataFrame):
-        """Gera relatório completo da análise"""
-        if df.empty:
-            logger.warning("DataFrame vazio")
-            return
-
-        # Gerar estatísticas
-        stats = self.generate_statistics_from_df(df)
-
-        # Criar relatório
-        report = f"""
-        # Relatório de Análise de Fix vs Tamanho de Métodos
-
-        ## Resumo Executivo
-        - **Total de métodos analisados**: {stats.get("total_methods", 0)}
-        - **Total de repositórios**: {stats.get("total_repositories", 0)}
-        - **Métodos com commits de fix**: {stats.get("methods_with_fixes", 0)}
-        - **Tamanho médio dos métodos**: {stats.get("avg_method_size", 0):.1f} linhas
-        - **Proporção média de fix**: {stats.get("avg_fix_ratio", 0):.2%}
-
-        ## Análise por Categoria de Tamanho
-
-        ### Métodos Pequenos (≤10 linhas)
-        - **Quantidade**: {stats.get("size_categories", {}).get("small", 0)}
-        - **Fix ratio médio**: {stats.get("small_avg_fix_ratio", 0):.2%}
-
-        ### Métodos Médios (11-50 linhas)
-        - **Quantidade**: {stats.get("size_categories", {}).get("medium", 0)}
-        - **Fix ratio médio**: {stats.get("medium_avg_fix_ratio", 0):.2%}
-
-        ### Métodos Grandes (>50 linhas)
-        - **Quantidade**: {stats.get("size_categories", {}).get("large", 0)}
-        - **Fix ratio médio**: {stats.get("large_avg_fix_ratio", 0):.2%}
-
-        ## Top 10 Métodos com Maior Fix Ratio
-        """
-
-        top_fix_methods = df.nlargest(10, "fix_ratio")
-
-        for _, row in top_fix_methods.iterrows():
-            report += f"- **{row['method_name']}** ({row['repository']}): {
-                row['fix_ratio']:.2%} ({row['fix_commit_count']} fixes, {
-                row['size_lines']
-            } linhas)\n"
-
-        report += f"""
-        ## Conclusões
-        Esta análise revela a relação entre o tamanho dos métodos e a frequência de commits de fix.
-        Os resultados podem ajudar a entender se métodos maiores tendem a ter mais bugs ou se
-        métodos menores são mais propensos a mudanças.
-
-        ## Metodologia
-        - Utilizou-se o CodeShovel para análise de histórico de métodos
-        - Commits de fix foram identificados por palavras-chave: fix, bug, issue, problem, error
-        - Métodos foram categorizados por tamanho: pequeno (≤10), médio (11-50), grande (>50)
-        - Análise focou em repositórios Java de código aberto
-
-        ---
-        *Relatório gerado automaticamente pelo CodeShovel Fix Analysis Tool*
-        """
-
-        # Salvar relatório
-        report_file = self.results_dir / "fix_analysis_report.md"
-        with open(report_file, "w", encoding="utf-8") as f:
-            f.write(report)
-
-        logger.info(f"Relatório salvo em: {report_file}")
-
-        return report
-
-    def load_results(self) -> List[Dict]:
-        all_results = []
-        for file in self.results_dir.glob("*_fix_analysis.json"):
-            try:
-                with open(file, "r", encoding="utf-8") as f:
-                    data = json.load(f)
-                    all_results.extend(data)
-                logger.info(f"Carregado: {file}")
-            except Exception as e:
-                logger.warning(f"Erro ao carregar {file}: {e}")
-        return all_results
-
-    def generate_from_saved_results(self):
-        analyses = self.load_results()
-
-        if not analyses:
-            logger.warning("Nenhum resultado encontrado na pasta")
-            return
-
-        df = pd.DataFrame(
-            [
-                {
-                    "method_name": item["method_info"]["name"],
-                    "repository": item["method_info"]["repository"],
-                    "size_lines": item["method_info"]["size_lines"],
-                    "commit_count": item["method_info"]["commit_count"],
-                    "fix_commit_count": item["fix_commit_count"],
-                    "fix_ratio": item["method_info"]["fix_ratio"],
-                }
-                for item in analyses
-            ]
-        )
-
-        self.create_visualizations_from_df(df)
-        self.generate_report_from_df(df)
-        stats = self.generate_statistics_from_df(df)
-        logger.info(f"Estatísticas: {stats}")
-
-    def serialize_fix_analysis(self, analysis: FixAnalysis) -> Dict:
-        """Converte FixAnalysis para dicionário serializável"""
-        return {
-            "method_info": serialize_enhanced_method_info(analysis.method_info),
-            "fix_commit_count": len(analysis.fix_commits),
-            "total_changes_count": len(analysis.total_changes),
-        }
-
-
-def main():
-    """Função principal"""
-    parser = argparse.ArgumentParser(description="CodeShovel Fix Analysis Tool")
-    parser.add_argument(
-        "--codeshovel-jar", required=True, help="Caminho para o JAR do CodeShovel"
-    )
-    parser.add_argument(
-        "--repositories-dir",
-        required=True,
-        help="Diretório contendo os repositórios Java",
-    )
-    parser.add_argument(
-        "--repo-limit",
-        type=int,
-        default=5,
-        help="Limite de repositórios para analisar (padrão: 5)",
-    )
-    parser.add_argument(
-        "--method-limit",
-        type=int,
-        default=50,
-        help="Limite de métodos por repositório (padrão: 50)",
-    )
-
-    args = parser.parse_args()
-
-    try:
-        analyzer = CodeShovelAnalyzer(args.codeshovel_jar, args.repositories_dir)
-
-        logger.info("Iniciando análise de repositórios...")
-
-        analyses = analyzer.analyze_all_repositories()
-
-        if analyses:
-            logger.info(f"Análise concluída! {len(analyses)} métodos analisados.")
-
-            stats = analyzer.generate_statistics(analyses)
-            logger.info(f"Estatísticas: {stats}")
-
-            analyzer.create_visualizations(analyses)
-
-            analyzer.generate_report(analyses)
-
-            logger.info(
-                "Análise completa! Verifique os arquivos na pasta 'fix_analysis_results'"
-            )
-        else:
-            logger.warning(
-                "Nenhuma análise foi gerada. Verifique os parâmetros e repositórios."
-            )
-
-    except Exception as e:
-        logger.error(f"Erro durante a execução: {e}")
-        raise
-
-
-if __name__ == "__main__":
-    main()
+#!/usr/bin/env python3
+"""
+CodeShovel Fix Analysis Tool
+
+Este script analisa a relação entre o tamanho dos métodos e a frequência
+de commits de "fix" usando o CodeShovel.
+
+"""
+
+import os
+import json
+import subprocess
+import re
+import pandas as pd
+import matplotlib.pyplot as plt
+import seaborn as sns
+from pathlib import Path
+from typing import Any, Dict, List, Tuple, Optional
+import logging
+from dataclasses import dataclass
+from collections import defaultdict
+import argparse
+from quality_metrics_extension import (
+    CodeQualityAnalyzer,
+    enhance_method_info,
+    EnhancedMethodInfo,
+    serialize_enhanced_method_info,
+)
+
+logging.basicConfig(
+    level=logging.INFO, format="%(asctime)s - %(levelname)s - %(message)s"
+)
+logger = logging.getLogger(__name__)
+
+
+@dataclass
+class MethodInfo:
+    """Informações sobre um método"""
+
+    name: str
+    file_path: str
+    start_line: int
+    end_line: int
+    size_lines: int
+    repository: str
+    commit_count: int
+    fix_commit_count: int
+    fix_ratio: float
+    codeshovel_data: Any
+
+
+@dataclass
+class FixAnalysis:
+    """Resultado da análise de fix"""
+
+    method_info: EnhancedMethodInfo  # ← CORREÇÃO: usar EnhancedMethodInfo
+    fix_commits: List[Dict]
+    total_changes: List[Dict]
+
+
+class CodeShovelAnalyzer:
+    """Analisador usando CodeShovel para métodos Java"""
+
+    def __init__(self, codeshovel_jar_path: str, repositories_dir: str):
+        """
+        Inicializa o analisador
+
+        Args:
+            codeshovel_jar_path: Caminho para o JAR do CodeShovel
+            repositories_dir: Diretório contendo os repositórios Java
+        """
+        self.codeshovel_jar_path = codeshovel_jar_path
+        self.repositories_dir = Path(repositories_dir)
+        self.results_dir = Path("fix_analysis_results")
+        self.results_dir.mkdir(exist_ok=True)
+
+        if not os.path.exists(codeshovel_jar_path):
+            raise FileNotFoundError(
+                f"CodeShovel JAR não encontrado: {codeshovel_jar_path}"
+            )
+
+        # Adicionar analisador de qualidade
+        self.quality_analyzer = CodeQualityAnalyzer(repositories_dir)
+
+    def find_java_files(self, repo_path: Path) -> List[Path]:
+        """Encontra todos os arquivos Java em um repositório"""
+        java_files = []
+        for java_file in repo_path.rglob("*.java"):
+            if not any(
+                part in str(java_file) for part in ["test", "Test", "target", "build"]
+            ):
+                java_files.append(java_file)
+
+        java_files.sort(key=lambda f: str(f).lower())
+        return java_files
+
+    def extract_methods_from_file(self, java_file: Path) -> List[Tuple[str, int, int]]:
+        """
+        Extrai informações básicas dos métodos de um arquivo Java
+        Retorna: [(nome_metodo, linha_inicio, linha_fim)]
+        """
+        methods = []
+        try:
+            with open(java_file, "r", encoding="utf-8", errors="ignore") as f:
+                lines = f.readlines()
+
+            in_method = False
+            method_start = 0
+            method_name = ""
+            brace_count = 0
+
+            for i, line in enumerate(lines, 1):
+                line_content = line.strip()
+
+                # Detectar início de método (padrão simplificado)
+                if re.match(
+                    r"^\s*(public|private|protected|static|\s) +[\w\<\>\[\]]+\s+(\w+) *\([^\)]*\) *\{?",
+                    line_content,
+                ):
+                    if in_method:
+                        methods.append((method_name, method_start, i - 1))
+
+                    method_name = re.search(r"(\w+) *\(", line_content).group(1)
+                    method_start = i
+                    in_method = True
+                    brace_count = 1 if line_content.endswith("{") else 0
+
+                elif in_method:
+                    if line_content.endswith("{"):
+                        brace_count += 1
+                    elif line_content.endswith("}"):
+                        brace_count -= 1
+                        if brace_count == 0:
+                            methods.append((method_name, method_start, i))
+                            in_method = False
+
+            if in_method:
+                methods.append((method_name, method_start, len(lines)))
+
+        except Exception as e:
+            logger.warning(f"Erro ao processar {java_file}: {e}")
+
+        methods = sorted(methods, key=lambda x: (x[0], x[1]))
+        return methods
+
+    def run_codeshovel(
+        self, repo_path: str, file_path: str, method_name: str, start_line: int
+    ) -> Optional[Dict]:
+        """
+        Executa o CodeShovel para um método específico
+
+        Args:
+            repo_path: Caminho para o repositório
+            file_path: Caminho relativo do arquivo
+            method_name: Nome do método
+            start_line: Linha de início do método
+
+        Returns:
+            Dicionário com o resultado do CodeShovel ou None se falhar
+        """
+        try:
+            cmd = [
+                "java",
+                "-jar",
+                self.codeshovel_jar_path,
+                "-repopath",
+                repo_path,
+                "-filepath",
+                file_path,
+                "-methodname",
+                method_name,
+                "-startline",
+                str(start_line),
+                "-outfile",
+                f"temp_{method_name}_{start_line}.json",
+            ]
+
+            logger.info(f"Executando: {' '.join(cmd)}")
+
+            # Executar comando
+            result = subprocess.run(
+                cmd,
+                capture_output=True,
+                text=True,
+                cwd=os.getcwd(),
+                timeout=300,  # 5 minutos timeout
+            )
+
+            if result.returncode == 0:
+                # Ler arquivo de saída
+                output_file = f"temp_{method_name}_{start_line}.json"
+                if os.path.exists(output_file):
+                    try:
+                        with open(output_file, "r", encoding="utf-8") as f:
+                            content = f.read().strip()
+
+                        if not content:
+                            logger.warning(f"Arquivo de saída vazio: {output_file}")
+                            os.remove(output_file)
+                            return None
+
+                        try:
+                            data = json.loads(content)
+                            logger.debug(
+                                f"CodeShovel retornou dados válidos para {method_name}"
+                            )
+                        except json.JSONDecodeError as e:
+                            logger.warning(
+                                f"Erro ao fazer parse do JSON para {method_name}: {e}"
+                            )
+                            logger.debug(f"Conteúdo do arquivo: {content[:200]}...")
+                            os.remove(output_file)
+                            return None
+
+                        os.remove(output_file)
+                        return data
+
+                    except Exception as e:
+                        logger.error(f"Erro ao ler arquivo de saída {output_file}: {e}")
+                        if os.path.exists(output_file):
+                            os.remove(output_file)
+                        return None
+                else:
+                    logger.warning(f"Arquivo de saída não encontrado: {output_file}")
+            else:
+                logger.warning(f"CodeShovel falhou para {method_name}: {result.stderr}")
+
+        except subprocess.TimeoutExpired:
+            logger.warning(f"Timeout ao executar CodeShovel para {method_name}")
+        except Exception as e:
+            logger.error(f"Erro ao executar CodeShovel: {e}")
+
+        return None
+
+    def analyze_fix_commits(self, codeshovel_data) -> Tuple[int, List[Dict]]:
+        """
+        Analisa commits de fix nos dados do CodeShovel
+
+        Args:
+            codeshovel_data: Dados retornados pelo CodeShovel
+
+        Returns:
+            (total_commits, fix_commits)
+        """
+        fix_commits = []
+        total_commits = 0
+
+        if not isinstance(codeshovel_data, dict):
+            logger.warning(
+                f"Dados do CodeShovel não são um dicionário válido: {
+                    type(codeshovel_data)
+                }"
+            )
+            return 0, []
+
+        if "changeHistoryDetails" not in codeshovel_data:
+            logger.warning(
+                "Campo 'changeHistoryDetails' não encontrado nos dados do CodeShovel"
+            )
+            return 0, []
+
+        change_details = codeshovel_data["changeHistoryDetails"]
+
+        if not isinstance(change_details, dict):
+            logger.warning(
+                f"changeHistoryDetails não é um dicionário: {type(change_details)}"
+            )
+            return 0, []
+
+        for commit_sha, commit_data in change_details.items():
+            if not isinstance(commit_data, dict):
+                logger.warning(
+                    f"Detalhes do commit {commit_sha} não são um dicionário: {
+                        type(commit_data)
+                    }"
+                )
+                continue
+
+            total_commits += 1
+
+            commit_message = commit_data.get("commitMessage", "").lower()
+            if any(
+                keyword in commit_message
+                for keyword in ["fix", "bug", "issue", "problem", "error"]
+            ):
+                fix_commits.append(commit_data)
+
+        return total_commits, fix_commits
+
+    def analyze_repository(self, repo_name: str) -> List[FixAnalysis]:
+        """
+        Analisa um repositório completo com métricas de qualidade
+        """
+        repo_path = self.repositories_dir / repo_name
+
+        if not repo_path.exists():
+            logger.warning(f"Repositório não encontrado: {repo_path}")
+            return []
+
+        logger.info(f"Analisando repositório: {repo_name}")
+        java_files = self.find_java_files(repo_path)
+        analyses = []
+
+        for java_file in java_files:
+            try:
+                methods = self.extract_methods_from_file(java_file)
+
+                for method_name, start_line, end_line in methods:
+                    size_lines = end_line - start_line + 1
+                    relative_path = java_file.relative_to(repo_path)
+
+                    # Análise original do CodeShovel
+                    codeshovel_data = self.run_codeshovel(
+                        str(repo_path), str(relative_path), method_name, start_line
+                    )
+
+                    if codeshovel_data:
+                        total_commits, fix_commits = self.analyze_fix_commits(
+                            codeshovel_data
+                        )
+
+
+                            # NOVA FUNCIONALIDADE: Análise de qualidade
+                        quality_metrics = self.quality_analyzer.analyze_method_quality(
+                            repo_path, str(relative_path), start_line, end_line)
+                            
+                        if total_commits > 0:
+                            method_info = MethodInfo(
+                                name=method_name,
+                                file_path=str(relative_path),
+                                start_line=start_line,
+                                end_line=end_line,
+                                size_lines=size_lines,
+                                repository=repo_name,
+                                commit_count=total_commits,
+                                fix_commit_count=len(fix_commits),
+                                fix_ratio=len(fix_commits) / total_commits,
+                                codeshovel_data=codeshovel_data,
+                            )
+
+                            all_changes = []
+                            if (
+                                isinstance(codeshovel_data, dict)
+                                and "changeHistoryDetails" in codeshovel_data
+                            ):
+                                all_changes = list(
+                                    codeshovel_data["changeHistoryDetails"].values()
+                                )
+
+                            analysis = FixAnalysis(
+                                method_info=method_info,
+                                fix_commits=fix_commits,
+                                total_changes=all_changes,
+                            )
+
+                            analyses.append(analysis)
+
+                            logger.info(
+                                f"Método {method_name} ({size_lines} linhas): "
+                                f"{len(fix_commits)}/{total_commits} commits de fix"
+                            )
+                        else:
+                            logger.info(
+                                f"Método {method_name} ({size_lines} linhas): sem commits de fix"
+                            )
+
+                        
+
+                        # Criar versão expandida com métricas de qualidade
+                        enhanced_method_info = enhance_method_info(
+                            method_info, quality_metrics
+                        )
+
+                        # Criar análise com informações expandidas
+                        all_changes = []
+                        if (
+                            isinstance(codeshovel_data, dict)
+                            and "changeHistoryDetails" in codeshovel_data
+                        ):
+                            all_changes = list(
+                                codeshovel_data["changeHistoryDetails"].values()
+                            )
+
+                        analysis = FixAnalysis(
+                            method_info=enhanced_method_info,  # Usar versão expandida
+                            fix_commits=fix_commits,
+                            total_changes=all_changes,
+                        )
+
+                        analyses.append(analysis)
+                        logger.info(
+                            f"Método analisado: {method_name} "
+                            f"(Linhas sem comentário: {
+                                quality_metrics.code_lines_no_comments
+                            }, "
+                            f"Complexidade: {quality_metrics.cyclomatic_complexity})"
+                        ) 
+                        
+            except Exception as e:
+                logger.error(f"Erro ao processar {java_file}: {e}")
+
+        return analyses
+
+    def analyze_all_repositories(self) -> List[FixAnalysis]:
+        """Analisa todos os repositórios disponíveis"""
+        all_analyses = []
+
+        repos = [
+            d
+            for d in self.repositories_dir.iterdir()
+            if d.is_dir() and (d / ".git").exists()
+        ]
+
+        repos.sort(key=lambda r: str(r).lower())
+
+        logger.info(f"Encontrados {len(repos)} repositórios para análise")
+
+        for repo in repos:
+            try:
+                # Sempre analisar o repositório para garantir objetos FixAnalysis
+                analyses = self.analyze_repository(repo.name)
+                all_analyses.extend(analyses)
+
+                self.save_results(repo.name, analyses)
+
+            except Exception as e:
+                logger.error(f"Erro ao analisar repositório {repo.name}: {e}")
+                continue
+
+        return all_analyses
+
+    def save_results(self, repo_name: str, analyses: List[FixAnalysis]):
+        """Salva resultados da análise com métricas de qualidade"""
+        results_file = self.results_dir / f"{repo_name}_fix_analysis.json"
+
+        serializable_analyses = []
+        for analysis in analyses:
+            serializable_analysis = {
+                "method_info": {
+                    "name": analysis.method_info.name,
+                    "file_path": analysis.method_info.file_path,
+                    "start_line": analysis.method_info.start_line,
+                    "end_line": analysis.method_info.end_line,
+                    "size_lines": analysis.method_info.size_lines,
+                    "repository": analysis.method_info.repository,
+                    "commit_count": analysis.method_info.commit_count,
+                    "fix_ratio": analysis.method_info.fix_ratio,
+                    "codeshovel_data": analysis.method_info.codeshovel_data,
+                },
+                "fix_commit_count": len(analysis.fix_commits),
+                "total_changes_count": len(analysis.total_changes),
+            }
+            serializable_analyses.append(serializable_analysis)
+
+        with open(results_file, "w", encoding="utf-8") as f:
+            json.dump(serializable_analyses, f, indent=2, ensure_ascii=False)
+
+        logger.info(f"Resultados salvos em: {results_file}")
+
+    def generate_statistics(self, analyses: List[FixAnalysis]) -> Dict:
+        """Gera estatísticas gerais da análise"""
+        if not analyses:
+            return {}
+
+        data = []
+        for analysis in analyses:
+            # Verificar se é um objeto FixAnalysis ou um dicionário
+            if isinstance(analysis, dict):
+                # Se for dicionário, acessar diretamente
+                data.append(
+                    {
+                        "method_name": analysis["method_info"]["name"],
+                        "repository": analysis["method_info"]["repository"],
+                        "size_lines": analysis["method_info"]["size_lines"],
+                        "commit_count": analysis["method_info"]["commit_count"],
+                        "fix_commit_count": analysis["method_info"]["fix_commit_count"],
+                        "fix_ratio": analysis["method_info"]["fix_ratio"],
+                    }
+                )
+            else:
+                # Se for objeto FixAnalysis, acessar normalmente
+                data.append(
+                    {
+                        "method_name": analysis.method_info.name,
+                        "repository": analysis.method_info.repository,
+                        "size_lines": analysis.method_info.size_lines,
+                        "commit_count": analysis.method_info.commit_count,
+                        "fix_commit_count": analysis.method_info.fix_commit_count,
+                        "fix_ratio": analysis.method_info.fix_ratio,
+                    }
+                )
+
+        df = pd.DataFrame(data)
+
+        stats = {
+            "total_methods": len(df),
+            "total_repositories": df["repository"].nunique(),
+            "avg_method_size": df["size_lines"].mean(),
+            "median_method_size": df["size_lines"].median(),
+            "avg_fix_ratio": df["fix_ratio"].mean(),
+            "methods_with_fixes": len(df[df["fix_commit_count"] > 0]),
+            "size_categories": {
+                "small": len(df[df["size_lines"] <= 10]),
+                "medium": len(df[(df["size_lines"] > 10) & (df["size_lines"] <= 50)]),
+                "large": len(df[df["size_lines"] > 50]),
+            },
+        }
+
+        # Análise por categoria de tamanho
+        for category, mask in [
+            ("small", df["size_lines"] <= 10),
+            ("medium", (df["size_lines"] > 10) & (df["size_lines"] <= 50)),
+            ("large", df["size_lines"] > 50),
+        ]:
+            if mask.sum() > 0:
+                category_df = df[mask]
+                stats[f"{category}_avg_fix_ratio"] = category_df["fix_ratio"].mean()
+                stats[f"{category}_methods_count"] = len(category_df)
+
+        return stats
+
+    def create_visualizations(self, analyses: List[FixAnalysis]):
+        """Cria visualizações dos resultados"""
+        if not analyses:
+            logger.warning("Nenhuma análise para visualizar")
+            return
+
+        # Converter para DataFrame
+        data = []
+        for analysis in analyses:
+            data.append(
+                {
+                    "method_name": analysis.method_info.name,
+                    "repository": analysis.method_info.repository,
+                    "size_lines": analysis.method_info.size_lines,
+                    "commit_count": analysis.method_info.commit_count,
+                    "fix_commit_count": analysis.method_info.fix_commit_count,
+                    "fix_ratio": analysis.method_info.fix_ratio,
+                }
+            )
+
+        df = pd.DataFrame(data)
+
+        # Configurar estilo
+        plt.style.use("seaborn-v0_8")
+        fig, axes = plt.subplots(2, 2, figsize=(15, 12))
+        fig.suptitle(
+            "Análise de Relação entre Tamanho de Métodos e Commits de Fix", fontsize=16
+        )
+
+        axes[0, 0].scatter(df["size_lines"], df["fix_ratio"], alpha=0.6)
+        axes[0, 0].set_xlabel("Tamanho do Método (linhas)")
+        axes[0, 0].set_ylabel("Proporção de Commits de Fix")
+        axes[0, 0].set_title("Tamanho vs Fix Ratio")
+        axes[0, 0].grid(True, alpha=0.3)
+
+        size_categories = pd.cut(
+            df["size_lines"],
+            bins=[0, 10, 50, float("inf")],
+            labels=["Pequeno (≤10)", "Médio (11-50)", "Grande (>50)"],
+        )
+        df["size_category"] = size_categories
+
+        df.boxplot(column="fix_ratio", by="size_category", ax=axes[0, 1])
+        axes[0, 1].set_title("Fix Ratio por Categoria de Tamanho")
+        axes[0, 1].set_xlabel("Categoria de Tamanho")
+        axes[0, 1].set_ylabel("Fix Ratio")
+
+        axes[1, 0].hist(df["size_lines"], bins=30, alpha=0.7, edgecolor="black")
+        axes[1, 0].set_xlabel("Tamanho do Método (linhas)")
+        axes[1, 0].set_ylabel("Frequência")
+        axes[1, 0].set_title("Distribuição de Tamanhos de Métodos")
+        axes[1, 0].grid(True, alpha=0.3)
+
+        repo_stats = (
+            df.groupby("repository")["fix_ratio"].mean().sort_values(ascending=False)
+        )
+        repo_stats.plot(kind="bar", ax=axes[1, 1])
+        axes[1, 1].set_title("Fix Ratio Médio por Repositório")
+        axes[1, 1].set_xlabel("Repositório")
+        axes[1, 1].set_ylabel("Fix Ratio Médio")
+        axes[1, 1].tick_params(axis="x", rotation=45)
+
+        plt.tight_layout()
+
+        output_file = self.results_dir / "fix_analysis_visualization.png"
+        plt.savefig(output_file, dpi=300, bbox_inches="tight")
+        logger.info(f"Visualização salva em: {output_file}")
+
+        plt.show()
+
+    def generate_report(self, analyses: List[FixAnalysis]):
+        """Gera relatório completo da análise"""
+        if not analyses:
+            logger.warning("Nenhuma análise para relatório")
+            return
+
+        # Gerar estatísticas
+        stats = self.generate_statistics(analyses)
+
+        # Criar relatório
+        report = f"""
+        # Relatório de Análise de Fix vs Tamanho de Métodos
+
+        ## Resumo Executivo
+        - **Total de métodos analisados**: {stats.get("total_methods", 0)}
+        - **Total de repositórios**: {stats.get("total_repositories", 0)}
+        - **Métodos com commits de fix**: {stats.get("methods_with_fixes", 0)}
+        - **Tamanho médio dos métodos**: {stats.get("avg_method_size", 0):.1f} linhas
+        - **Proporção média de fix**: {stats.get("avg_fix_ratio", 0):.2%}
+
+        ## Análise por Categoria de Tamanho
+
+        ### Métodos Pequenos (≤10 linhas)
+        - **Quantidade**: {stats.get("size_categories", {}).get("small", 0)}
+        - **Fix ratio médio**: {stats.get("small_avg_fix_ratio", 0):.2%}
+
+        ### Métodos Médios (11-50 linhas)
+        - **Quantidade**: {stats.get("size_categories", {}).get("medium", 0)}
+        - **Fix ratio médio**: {stats.get("medium_avg_fix_ratio", 0):.2%}
+
+        ### Métodos Grandes (>50 linhas)
+        - **Quantidade**: {stats.get("size_categories", {}).get("large", 0)}
+        - **Fix ratio médio**: {stats.get("large_avg_fix_ratio", 0):.2%}
+
+        ## Top 10 Métodos com Maior Fix Ratio
+        """
+
+        data = []
+        for analysis in analyses:
+            data.append(
+                {
+                    "method_name": analysis.method_info.name,
+                    "repository": analysis.method_info.repository,
+                    "size_lines": analysis.method_info.size_lines,
+                    "fix_ratio": analysis.method_info.fix_ratio,
+                    "fix_commit_count": analysis.method_info.fix_commit_count,
+                }
+            )
+
+        df = pd.DataFrame(data)
+        top_fix_methods = df.nlargest(10, "fix_ratio")
+
+        for _, row in top_fix_methods.iterrows():
+            report += f"- **{row['method_name']}** ({row['repository']}): {
+                row['fix_ratio']:.2%} ({row['fix_commit_count']} fixes, {
+                row['size_lines']
+            } linhas)\n"
+
+        report += f"""
+        ## Conclusões
+        Esta análise revela a relação entre o tamanho dos métodos e a frequência de commits de fix.
+        Os resultados podem ajudar a entender se métodos maiores tendem a ter mais bugs ou se
+        métodos menores são mais propensos a mudanças.
+
+        ## Metodologia
+        - Utilizou-se o CodeShovel para análise de histórico de métodos
+        - Commits de fix foram identificados por palavras-chave: fix, bug, issue, problem, error
+        - Métodos foram categorizados por tamanho: pequeno (≤10), médio (11-50), grande (>50)
+        - Análise focou em repositórios Java de código aberto
+
+        ---
+        *Relatório gerado automaticamente pelo CodeShovel Fix Analysis Tool*
+        """
+
+        # Salvar relatório
+        report_file = self.results_dir / "fix_analysis_report.md"
+        with open(report_file, "w", encoding="utf-8") as f:
+            f.write(report)
+
+        logger.info(f"Relatório salvo em: {report_file}")
+
+        return report
+
+    def create_visualizations_from_df(self, df: pd.DataFrame):
+        """Cria visualizações dos resultados"""
+        if df.empty:
+            logger.warning("DataFrame vazio")
+            return
+
+        # Configurar estilo
+        plt.style.use("seaborn-v0_8")
+        fig, axes = plt.subplots(2, 2, figsize=(15, 12))
+        fig.suptitle(
+            "Análise de Relação entre Tamanho de Métodos e Commits de Fix", fontsize=16
+        )
+
+        axes[0, 0].scatter(df["size_lines"], df["fix_ratio"], alpha=0.6)
+        axes[0, 0].set_xlabel("Tamanho do Método (linhas)")
+        axes[0, 0].set_ylabel("Proporção de Commits de Fix")
+        axes[0, 0].set_title("Tamanho vs Fix Ratio")
+        axes[0, 0].grid(True, alpha=0.3)
+
+        size_categories = pd.cut(
+            df["size_lines"],
+            bins=[0, 10, 50, float("inf")],
+            labels=["Pequeno (≤10)", "Médio (11-50)", "Grande (>50)"],
+        )
+        df["size_category"] = size_categories
+
+        df.boxplot(column="fix_ratio", by="size_category", ax=axes[0, 1])
+        axes[0, 1].set_title("Fix Ratio por Categoria de Tamanho")
+        axes[0, 1].set_xlabel("Categoria de Tamanho")
+        axes[0, 1].set_ylabel("Fix Ratio")
+
+        axes[1, 0].hist(df["size_lines"], bins=30, alpha=0.7, edgecolor="black")
+        axes[1, 0].set_xlabel("Tamanho do Método (linhas)")
+        axes[1, 0].set_ylabel("Frequência")
+        axes[1, 0].set_title("Distribuição de Tamanhos de Métodos")
+        axes[1, 0].grid(True, alpha=0.3)
+
+        repo_stats = (
+            df.groupby("repository")["fix_ratio"].mean().sort_values(ascending=False)
+        )
+        repo_stats.plot(kind="bar", ax=axes[1, 1])
+        axes[1, 1].set_title("Fix Ratio Médio por Repositório")
+        axes[1, 1].set_xlabel("Repositório")
+        axes[1, 1].set_ylabel("Fix Ratio Médio")
+        axes[1, 1].tick_params(axis="x", rotation=45)
+
+        plt.tight_layout()
+
+        output_file = self.results_dir / "fix_analysis_visualization.png"
+        plt.savefig(output_file, dpi=300, bbox_inches="tight")
+        logger.info(f"Visualização salva em: {output_file}")
+
+        plt.show()
+
+    def generate_statistics_from_df(self, df: pd.DataFrame) -> Dict:
+        """Gera estatísticas gerais da análise"""
+        if df.empty:
+            logger.warning("DataFrame vazio")
+            return {}
+
+        stats = {
+            "total_methods": len(df),
+            "total_repositories": df["repository"].nunique(),
+            "avg_method_size": df["size_lines"].mean(),
+            "median_method_size": df["size_lines"].median(),
+            "avg_fix_ratio": df["fix_ratio"].mean(),
+            "methods_with_fixes": len(df[df["fix_commit_count"] > 0]),
+            "size_categories": {
+                "small": len(df[df["size_lines"] <= 10]),
+                "medium": len(df[(df["size_lines"] > 10) & (df["size_lines"] <= 50)]),
+                "large": len(df[df["size_lines"] > 50]),
+            },
+        }
+
+        # Análise por categoria de tamanho
+        for category, mask in [
+            ("small", df["size_lines"] <= 10),
+            ("medium", (df["size_lines"] > 10) & (df["size_lines"] <= 50)),
+            ("large", df["size_lines"] > 50),
+        ]:
+            if mask.sum() > 0:
+                category_df = df[mask]
+                stats[f"{category}_avg_fix_ratio"] = category_df["fix_ratio"].mean()
+                stats[f"{category}_methods_count"] = len(category_df)
+
+        return stats
+
+    def generate_report_from_df(self, df: pd.DataFrame):
+        """Gera relatório completo da análise"""
+        if df.empty:
+            logger.warning("DataFrame vazio")
+            return
+
+        # Gerar estatísticas
+        stats = self.generate_statistics_from_df(df)
+
+        # Criar relatório
+        report = f"""
+        # Relatório de Análise de Fix vs Tamanho de Métodos
+
+        ## Resumo Executivo
+        - **Total de métodos analisados**: {stats.get("total_methods", 0)}
+        - **Total de repositórios**: {stats.get("total_repositories", 0)}
+        - **Métodos com commits de fix**: {stats.get("methods_with_fixes", 0)}
+        - **Tamanho médio dos métodos**: {stats.get("avg_method_size", 0):.1f} linhas
+        - **Proporção média de fix**: {stats.get("avg_fix_ratio", 0):.2%}
+
+        ## Análise por Categoria de Tamanho
+
+        ### Métodos Pequenos (≤10 linhas)
+        - **Quantidade**: {stats.get("size_categories", {}).get("small", 0)}
+        - **Fix ratio médio**: {stats.get("small_avg_fix_ratio", 0):.2%}
+
+        ### Métodos Médios (11-50 linhas)
+        - **Quantidade**: {stats.get("size_categories", {}).get("medium", 0)}
+        - **Fix ratio médio**: {stats.get("medium_avg_fix_ratio", 0):.2%}
+
+        ### Métodos Grandes (>50 linhas)
+        - **Quantidade**: {stats.get("size_categories", {}).get("large", 0)}
+        - **Fix ratio médio**: {stats.get("large_avg_fix_ratio", 0):.2%}
+
+        ## Top 10 Métodos com Maior Fix Ratio
+        """
+
+        top_fix_methods = df.nlargest(10, "fix_ratio")
+
+        for _, row in top_fix_methods.iterrows():
+            report += f"- **{row['method_name']}** ({row['repository']}): {
+                row['fix_ratio']:.2%} ({row['fix_commit_count']} fixes, {
+                row['size_lines']
+            } linhas)\n"
+
+        report += f"""
+        ## Conclusões
+        Esta análise revela a relação entre o tamanho dos métodos e a frequência de commits de fix.
+        Os resultados podem ajudar a entender se métodos maiores tendem a ter mais bugs ou se
+        métodos menores são mais propensos a mudanças.
+
+        ## Metodologia
+        - Utilizou-se o CodeShovel para análise de histórico de métodos
+        - Commits de fix foram identificados por palavras-chave: fix, bug, issue, problem, error
+        - Métodos foram categorizados por tamanho: pequeno (≤10), médio (11-50), grande (>50)
+        - Análise focou em repositórios Java de código aberto
+
+        ---
+        *Relatório gerado automaticamente pelo CodeShovel Fix Analysis Tool*
+        """
+
+        # Salvar relatório
+        report_file = self.results_dir / "fix_analysis_report.md"
+        with open(report_file, "w", encoding="utf-8") as f:
+            f.write(report)
+
+        logger.info(f"Relatório salvo em: {report_file}")
+
+        return report
+
+    def load_results(self) -> List[Dict]:
+        all_results = []
+        for file in self.results_dir.glob("*_fix_analysis.json"):
+            try:
+                with open(file, "r", encoding="utf-8") as f:
+                    data = json.load(f)
+                    all_results.extend(data)
+                logger.info(f"Carregado: {file}")
+            except Exception as e:
+                logger.warning(f"Erro ao carregar {file}: {e}")
+        return all_results
+
+    def generate_from_saved_results(self):
+        analyses = self.load_results()
+
+        if not analyses:
+            logger.warning("Nenhum resultado encontrado na pasta")
+            return
+
+        df = pd.DataFrame(
+            [
+                {
+                    "method_name": item["method_info"]["name"],
+                    "repository": item["method_info"]["repository"],
+                    "size_lines": item["method_info"]["size_lines"],
+                    "commit_count": item["method_info"]["commit_count"],
+                    "fix_commit_count": item["fix_commit_count"],
+                    "fix_ratio": item["method_info"]["fix_ratio"],
+                }
+                for item in analyses
+            ]
+        )
+
+        self.create_visualizations_from_df(df)
+        self.generate_report_from_df(df)
+        stats = self.generate_statistics_from_df(df)
+        logger.info(f"Estatísticas: {stats}")
+
+    def serialize_fix_analysis(self, analysis: FixAnalysis) -> Dict:
+        """Converte FixAnalysis para dicionário serializável"""
+        return {
+            "method_info": serialize_enhanced_method_info(analysis.method_info),
+            "fix_commit_count": len(analysis.fix_commits),
+            "total_changes_count": len(analysis.total_changes),
+        }
+
+
+def main():
+    """Função principal"""
+    parser = argparse.ArgumentParser(description="CodeShovel Fix Analysis Tool")
+    parser.add_argument(
+        "--codeshovel-jar", required=True, help="Caminho para o JAR do CodeShovel"
+    )
+    parser.add_argument(
+        "--repositories-dir",
+        required=True,
+        help="Diretório contendo os repositórios Java",
+    )
+    parser.add_argument(
+        "--repo-limit",
+        type=int,
+        default=5,
+        help="Limite de repositórios para analisar (padrão: 5)",
+    )
+    parser.add_argument(
+        "--method-limit",
+        type=int,
+        default=50,
+        help="Limite de métodos por repositório (padrão: 50)",
+    )
+
+    args = parser.parse_args()
+
+    try:
+        analyzer = CodeShovelAnalyzer(args.codeshovel_jar, args.repositories_dir)
+
+        logger.info("Iniciando análise de repositórios...")
+
+        analyses = analyzer.analyze_all_repositories()
+
+        if analyses:
+            logger.info(f"Análise concluída! {len(analyses)} métodos analisados.")
+
+            stats = analyzer.generate_statistics(analyses)
+            logger.info(f"Estatísticas: {stats}")
+
+            analyzer.create_visualizations(analyses)
+
+            analyzer.generate_report(analyses)
+
+            logger.info(
+                "Análise completa! Verifique os arquivos na pasta 'fix_analysis_results'"
+            )
+        else:
+            logger.warning(
+                "Nenhuma análise foi gerada. Verifique os parâmetros e repositórios."
+            )
+
+    except Exception as e:
+        logger.error(f"Erro durante a execução: {e}")
+        raise
+
+
+if __name__ == "__main__":
+    main()